--- conflicted
+++ resolved
@@ -4144,7 +4144,6 @@
 // Handle seeing a "COLON semantic" at the end of a type declaration,
 // by updating the type according to the semantic.
 //
-<<<<<<< HEAD
 void HlslParseContext::handleSemantic(TSourceLoc loc, TQualifier& qualifier, TBuiltInVariable builtIn)
 {
     // adjust for stage in/out
@@ -4155,118 +4154,6 @@
             builtIn = EbvFragCoord;
         break;
     case EbvStencilRef:
-=======
-void HlslParseContext::handleSemantic(TSourceLoc loc, TQualifier& qualifier, const TString& semantic)
-{
-    // TODO: need to know if it's an input or an output
-    // The following sketches what needs to be done, but can't be right
-    // without taking into account stage and input/output.
-
-    TString semanticUpperCase = semantic;
-    std::transform(semanticUpperCase.begin(), semanticUpperCase.end(), semanticUpperCase.begin(), ::toupper);
-    // in DX9, all outputs had to have a semantic associated with them, that was either consumed
-    // by the system or was a specific register assignment
-    // in DX10+, only semantics with the SV_ prefix have any meaning beyond decoration
-    // Fxc will only accept DX9 style semantics in compat mode
-    // Also, in DX10 if a SV value is present as the input of a stage, but isn't appropriate for that
-    // stage, it would just be ignored as it is likely there as part of an output struct from one stage
-    // to the next
-    qualifier.semanticName = intermediate.addSemanticName(semanticUpperCase);
-
-    bool bParseDX9 = false;
-    if (bParseDX9) {
-        if (semanticUpperCase == "PSIZE")
-            qualifier.builtIn = EbvPointSize;
-        else if (semantic == "FOG")
-            qualifier.builtIn = EbvFogFragCoord;
-        else if (semanticUpperCase == "DEPTH")
-            qualifier.builtIn = EbvFragDepth;
-        else if (semanticUpperCase == "VFACE")
-            qualifier.builtIn = EbvFace;
-        else if (semanticUpperCase == "VPOS")
-            qualifier.builtIn = EbvFragCoord;
-    }
-
-    // SV Position has a different meaning in vertex vs fragment
-    if (semanticUpperCase == "SV_POSITION" && language != EShLangFragment)
-        qualifier.builtIn = EbvPosition;
-    else if (semanticUpperCase == "SV_POSITION" && language == EShLangFragment)
-        qualifier.builtIn = EbvFragCoord;
-    else if (semanticUpperCase == "SV_CLIPDISTANCE")
-        qualifier.builtIn = EbvClipDistance;
-    else if (semanticUpperCase == "SV_CULLDISTANCE")
-        qualifier.builtIn = EbvCullDistance;
-    else if (semanticUpperCase == "SV_VERTEXID")
-        qualifier.builtIn = EbvVertexIndex;
-    else if (semanticUpperCase == "SV_VIEWPORTARRAYINDEX")
-        qualifier.builtIn = EbvViewportIndex;
-    else if (semanticUpperCase == "SV_TESSFACTOR")
-        qualifier.builtIn = EbvTessLevelOuter;
-
-    // Targets are defined 0-7
-    else if (semanticUpperCase == "SV_TARGET") {
-        qualifier.builtIn = EbvNone;
-        // qualifier.layoutLocation = 0;
-    } else if (semanticUpperCase == "SV_TARGET0") {
-        qualifier.builtIn = EbvNone;
-        // qualifier.layoutLocation = 0;
-    } else if (semanticUpperCase == "SV_TARGET1") {
-        qualifier.builtIn = EbvNone;
-        // qualifier.layoutLocation = 1;
-    } else if (semanticUpperCase == "SV_TARGET2") {
-        qualifier.builtIn = EbvNone;
-        // qualifier.layoutLocation = 2;
-    } else if (semanticUpperCase == "SV_TARGET3") {
-        qualifier.builtIn = EbvNone;
-        // qualifier.layoutLocation = 3;
-    } else if (semanticUpperCase == "SV_TARGET4") {
-        qualifier.builtIn = EbvNone;
-        // qualifier.layoutLocation = 4;
-    } else if (semanticUpperCase == "SV_TARGET5") {
-        qualifier.builtIn = EbvNone;
-        // qualifier.layoutLocation = 5;
-    } else if (semanticUpperCase == "SV_TARGET6") {
-        qualifier.builtIn = EbvNone;
-        // qualifier.layoutLocation = 6;
-    } else if (semanticUpperCase == "SV_TARGET7") {
-        qualifier.builtIn = EbvNone;
-        // qualifier.layoutLocation = 7;
-    } else if (semanticUpperCase == "SV_SAMPLEINDEX")
-        qualifier.builtIn = EbvSampleId;
-    else if (semanticUpperCase == "SV_RENDERTARGETARRAYINDEX")
-        qualifier.builtIn = EbvLayer;
-    else if (semanticUpperCase == "SV_PRIMITIVEID")
-        qualifier.builtIn = EbvPrimitiveId;
-    else if (semanticUpperCase == "SV_OUTPUTCONTROLPOINTID")
-        qualifier.builtIn = EbvInvocationId;
-    else if (semanticUpperCase == "SV_ISFRONTFACE")
-        qualifier.builtIn = EbvFace;
-    else if (semanticUpperCase == "SV_INSTANCEID")
-        qualifier.builtIn = EbvInstanceIndex;
-    else if (semanticUpperCase == "SV_INSIDETESSFACTOR")
-        qualifier.builtIn = EbvTessLevelInner;
-    else if (semanticUpperCase == "SV_GSINSTANCEID")
-        qualifier.builtIn = EbvInvocationId;
-    else if (semanticUpperCase == "SV_DISPATCHTHREADID")
-        qualifier.builtIn = EbvGlobalInvocationId;
-    else if (semanticUpperCase == "SV_GROUPTHREADID")
-        qualifier.builtIn = EbvLocalInvocationId;
-    else if (semanticUpperCase == "SV_GROUPID")
-        qualifier.builtIn = EbvWorkGroupId;
-    else if (semanticUpperCase == "SV_DOMAINLOCATION")
-        qualifier.builtIn = EbvTessCoord;
-    else if (semanticUpperCase == "SV_DEPTH")
-        qualifier.builtIn = EbvFragDepth;
-    else if( semanticUpperCase == "SV_COVERAGE")
-        qualifier.builtIn = EbvSampleMask;
-
-    // TODO, these need to get refined to be more specific
-    else if( semanticUpperCase == "SV_DEPTHGREATEREQUAL")
-        qualifier.builtIn = EbvFragDepthGreater;
-    else if( semanticUpperCase == "SV_DEPTHLESSEQUAL")
-        qualifier.builtIn = EbvFragDepthLesser;
-    else if( semanticUpperCase == "SV_STENCILREF")
->>>>>>> 8bb3ee53
         error(loc, "unimplemented; need ARB_shader_stencil_export", "SV_STENCILREF", "");
         break;
     default:
@@ -4274,6 +4161,7 @@
     }
 
     qualifier.builtIn = builtIn;
+    qualifier.semanticName = intermediate.addSemanticName(semanticUpperCase);
 }
 
 //
