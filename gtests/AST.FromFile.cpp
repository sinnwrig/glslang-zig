//
// Copyright (C) 2016 Google, Inc.
//
// All rights reserved.
//
// Redistribution and use in source and binary forms, with or without
// modification, are permitted provided that the following conditions
// are met:
//
//    Redistributions of source code must retain the above copyright
//    notice, this list of conditions and the following disclaimer.
//
//    Redistributions in binary form must reproduce the above
//    copyright notice, this list of conditions and the following
//    disclaimer in the documentation and/or other materials provided
//    with the distribution.
//
//    Neither the name of Google Inc. nor the names of its
//    contributors may be used to endorse or promote products derived
//    from this software without specific prior written permission.
//
// THIS SOFTWARE IS PROVIDED BY THE COPYRIGHT HOLDERS AND CONTRIBUTORS
// "AS IS" AND ANY EXPRESS OR IMPLIED WARRANTIES, INCLUDING, BUT NOT
// LIMITED TO, THE IMPLIED WARRANTIES OF MERCHANTABILITY AND FITNESS
// FOR A PARTICULAR PURPOSE ARE DISCLAIMED. IN NO EVENT SHALL THE
// COPYRIGHT HOLDERS OR CONTRIBUTORS BE LIABLE FOR ANY DIRECT, INDIRECT,
// INCIDENTAL, SPECIAL, EXEMPLARY, OR CONSEQUENTIAL DAMAGES (INCLUDING,
// BUT NOT LIMITED TO, PROCUREMENT OF SUBSTITUTE GOODS OR SERVICES;
// LOSS OF USE, DATA, OR PROFITS; OR BUSINESS INTERRUPTION) HOWEVER
// CAUSED AND ON ANY THEORY OF LIABILITY, WHETHER IN CONTRACT, STRICT
// LIABILITY, OR TORT (INCLUDING NEGLIGENCE OR OTHERWISE) ARISING IN
// ANY WAY OUT OF THE USE OF THIS SOFTWARE, EVEN IF ADVISED OF THE
// POSSIBILITY OF SUCH DAMAGE.

#include <gtest/gtest.h>

#include "TestFixture.h"

namespace glslangtest {
namespace {

using CompileToAstTest = GlslangTest<::testing::TestWithParam<std::string>>;

using CompileToAstTestNV = GlslangTest<::testing::TestWithParam<std::string>>;

TEST_P(CompileToAstTest, FromFile)
{
    loadFileCompileAndCheck(GlobalTestSettings.testRoot, GetParam(),
                            Source::GLSL, Semantics::OpenGL, glslang::EShTargetVulkan_1_0, glslang::EShTargetSpv_1_0,
                            Target::AST);
}

// Compiling GLSL to SPIR-V under OpenGL semantics (NV extensions enabled).
TEST_P(CompileToAstTestNV, FromFile)
{
    loadFileCompileAndCheck(GlobalTestSettings.testRoot, GetParam(),
                            Source::GLSL, Semantics::OpenGL, glslang::EShTargetVulkan_1_0, glslang::EShTargetSpv_1_0,
                            Target::AST);
}

// clang-format off
INSTANTIATE_TEST_SUITE_P(
    Glsl, CompileToAstTest,
    ::testing::ValuesIn(std::vector<std::string>({
        "sample.frag",
        "sample.vert",
        "decls.frag",
        "specExamples.frag",
        "specExamples.vert",
        "versionsClean.frag",
        "versionsClean.vert",
        "versionsErrors.frag",
        "versionsErrors.vert",
        "100.frag",
        "100samplerExternal.frag",
        "120.vert",
        "120.frag",
        "130.vert",
        "130.frag",
        "140.vert",
        "140.frag",
        "150.vert",
        "150.geom",
        "150.frag",
        "precision.frag",
        "precision.vert",
        "nonSquare.vert",
        "matrixError.vert",
        "cppSimple.vert",
        "cppIndent.vert",
        "cppIntMinOverNegativeOne.frag",
        "cppMerge.frag",
        "cppNest.vert",
        "cppBad.vert",
        "cppBad2.vert",
        "cppBad3.vert",
        "cppBad4.vert",
        "cppBad5.vert",
        "cppComplexExpr.vert",
        "cppDeepNest.frag",
        "cppPassMacroName.frag",
        "cppRelaxSkipTokensErrors.vert",
        "badChars.frag",
        "pointCoord.frag",
        "array.frag",
        "array100.frag",
        "comment.frag",
        "300.vert",
        "300.frag",
        "300BuiltIns.frag",
        "300layout.vert",
        "300layout.frag",
        "300operations.frag",
        "300block.frag",
        "300samplerExternal.frag",
        "300samplerExternalYUV.frag",
        "310.comp",
        "310.vert",
        "310.geom",
        "310.frag",
        "310.tesc",
        "310.tese",
        "310implicitSizeArrayError.vert",
        "310.inheritMemory.frag",
        "310AofA.vert",
        "310runtimeArray.vert",
        "320.comp",
        "320.vert",
        "320.geom",
        "320.frag",
        "320.tesc",
        "320.tese",
        "330.frag",
        "330comp.frag",
        "constErrors.frag",
        "constFold.frag",
        "constFoldIntMin.frag",
        "errors.frag",
        "forwardRef.frag",
        "uint.frag",
        "switch.frag",
        "tokenLength.vert",
        "100Limits.vert",
        "100scope.vert",
        "110scope.vert",
        "300scope.vert",
        "400.frag",
        "400.vert",
        "410.vert",
        "420.comp",
        "420.frag",
        "420.vert",
        "420.geom",
        "420_size_gl_in.geom",
        "430scope.vert",
        "lineContinuation100.vert",
        "lineContinuation.vert",
        "numeral.frag",
        "400.geom",
        "400.tesc",
        "400.tese",
        "410.tesc",
        "420.tesc",
        "420.tese",
        "410.geom",
        "430.vert",
        "430.comp",
        "430AofA.frag",
        "435.vert",
        "440.vert",
        "440.frag",
        "450.vert",
        "450.geom",
        "450.tesc",
        "450.tese",
        "450.frag",
        "450.comp",
        "460.frag",
        "460.vert",
        "dce.frag",
        "atomic_uint.frag",
        "implicitInnerAtomicUint.frag",
        "aggOps.frag",
        "always-discard.frag",
        "always-discard2.frag",
        "conditionalDiscard.frag",
        "conversion.frag",
        "dataOut.frag",
        "dataOutIndirect.frag",
        "deepRvalue.frag",
        "depthOut.frag",
        "discard-dce.frag",
        "doWhileLoop.frag",
        "earlyReturnDiscard.frag",
        "flowControl.frag",
        "forLoop.frag",
        "functionCall.frag",
        "functionSemantics.frag",
        "length.frag",
        "localAggregates.frag",
        "loops.frag",
        "loopsArtificial.frag",
        "matrix.frag",
        "matrix2.frag",
        "mixedArrayDecls.frag",
        "nonuniform.frag",
        "newTexture.frag",
        "Operations.frag",
        "overlongLiteral.frag",
        "prepost.frag",
        "runtimeArray.vert",
        "simpleFunctionCall.frag",
        "stringToDouble.vert",
        "structAssignment.frag",
        "structDeref.frag",
        "structure.frag",
        "swizzle.frag",
        "invalidSwizzle.vert",
        "syntaxError.frag",
        "test.frag",
        "texture.frag",
        "tokenPaste.vert",
        "types.frag",
        "uniformArray.frag",
        "variableArrayIndex.frag",
        "varyingArray.frag",
        "varyingArrayIndirect.frag",
        "voidFunction.frag",
        "whileLoop.frag",
        "nonVulkan.frag",
        "negativeArraySize.comp",
        "precise.tesc",
        "precise_struct_block.vert",
        "maxClipDistances.vert",
        "findFunction.frag",
        "noMatchingFunction.frag",
        "constantUnaryConversion.comp",
        "xfbUnsizedArray.error.vert",
        "xfbUnsizedArray.error.tese",
        "glsl.140.layoutOffset.error.vert",
        "glsl.430.layoutOffset.error.vert",
        "glsl.450.subgroup.frag",
        "glsl.450.subgroup.geom",
        "glsl.450.subgroup.tesc",
        "glsl.450.subgroup.tese",
        "glsl.450.subgroup.vert",
        "glsl.450.subgroupArithmetic.comp",
        "glsl.450.subgroupBasic.comp",
        "glsl.450.subgroupBallot.comp",
        "glsl.450.subgroupBallotNeg.comp",
        "glsl.450.subgroupClustered.comp",
        "glsl.450.subgroupClusteredNeg.comp",
        "glsl.450.subgroupPartitioned.comp",
        "glsl.450.subgroupShuffle.comp",
        "glsl.450.subgroupShuffleRelative.comp",
        "glsl.450.subgroupQuad.comp",
        "glsl.450.subgroupVote.comp",
        "glsl.460.subgroup.mesh",
        "glsl.460.subgroup.task",
        "glsl.460.subgroup.rahit",
        "glsl.460.subgroup.rcall",
        "glsl.460.subgroup.rchit",
        "glsl.460.subgroup.rgen",
        "glsl.460.subgroup.rint",
        "glsl.460.subgroup.rmiss",
        "glsl.es300.layoutOffset.error.vert",
        "glsl.es320.subgroup.frag",
        "glsl.es320.subgroup.geom",
        "glsl.es320.subgroup.tesc",
        "glsl.es320.subgroup.tese",
        "glsl.es320.subgroup.vert",
        "glsl.es320.subgroupArithmetic.comp",
        "glsl.es320.subgroupBasic.comp",
        "glsl.es320.subgroupBallot.comp",
        "glsl.es320.subgroupBallotNeg.comp",
        "glsl.es320.subgroupClustered.comp",
        "glsl.es320.subgroupClusteredNeg.comp",
        "glsl.es320.subgroupPartitioned.comp",
        "glsl.es320.subgroupShuffle.comp",
        "glsl.es320.subgroupShuffleRelative.comp",
        "glsl.es320.subgroupQuad.comp",
        "glsl.es320.subgroupVote.comp",
        "terminate.frag",
        "terminate.vert",
        "negativeWorkGroupSize.comp",
        "textureoffset_sampler2darrayshadow.vert",
        "atomicAdd.comp",
        "GL_ARB_gpu_shader5.u2i.vert",
        "textureQueryLOD.frag",
        "atomicCounterARBOps.vert",
        "GL_EXT_shader_integer_mix.vert",
        "GL_ARB_draw_instanced.vert",
        "GL_ARB_fragment_coord_conventions.vert",
        "BestMatchFunction.vert",
<<<<<<< HEAD
        "EndStreamPrimitive.geom"
=======
        "floatBitsToInt.vert",
>>>>>>> bd6e3fb7
    })),
    FileNameAsCustomTestSuffix
);

INSTANTIATE_TEST_SUITE_P(
    Glsl, CompileToAstTestNV,
    ::testing::ValuesIn(std::vector<std::string>({
        "nvShaderNoperspectiveInterpolation.frag",
    })),
    FileNameAsCustomTestSuffix
);

// clang-format on

}  // anonymous namespace
}  // namespace glslangtest<|MERGE_RESOLUTION|>--- conflicted
+++ resolved
@@ -292,11 +292,8 @@
         "GL_ARB_draw_instanced.vert",
         "GL_ARB_fragment_coord_conventions.vert",
         "BestMatchFunction.vert",
-<<<<<<< HEAD
-        "EndStreamPrimitive.geom"
-=======
+        "EndStreamPrimitive.geom",
         "floatBitsToInt.vert",
->>>>>>> bd6e3fb7
     })),
     FileNameAsCustomTestSuffix
 );
