//
// Copyright (C) 2016 Google, Inc.
//
// All rights reserved.
//
// Redistribution and use in source and binary forms, with or without
// modification, are permitted provided that the following conditions
// are met:
//
//    Redistributions of source code must retain the above copyright
//    notice, this list of conditions and the following disclaimer.
//
//    Redistributions in binary form must reproduce the above
//    copyright notice, this list of conditions and the following
//    disclaimer in the documentation and/or other materials provided
//    with the distribution.
//
//    Neither the name of Google Inc. nor the names of its
//    contributors may be used to endorse or promote products derived
//    from this software without specific prior written permission.
//
// THIS SOFTWARE IS PROVIDED BY THE COPYRIGHT HOLDERS AND CONTRIBUTORS
// "AS IS" AND ANY EXPRESS OR IMPLIED WARRANTIES, INCLUDING, BUT NOT
// LIMITED TO, THE IMPLIED WARRANTIES OF MERCHANTABILITY AND FITNESS
// FOR A PARTICULAR PURPOSE ARE DISCLAIMED. IN NO EVENT SHALL THE
// COPYRIGHT HOLDERS OR CONTRIBUTORS BE LIABLE FOR ANY DIRECT, INDIRECT,
// INCIDENTAL, SPECIAL, EXEMPLARY, OR CONSEQUENTIAL DAMAGES (INCLUDING,
// BUT NOT LIMITED TO, PROCUREMENT OF SUBSTITUTE GOODS OR SERVICES;
// LOSS OF USE, DATA, OR PROFITS; OR BUSINESS INTERRUPTION) HOWEVER
// CAUSED AND ON ANY THEORY OF LIABILITY, WHETHER IN CONTRACT, STRICT
// LIABILITY, OR TORT (INCLUDING NEGLIGENCE OR OTHERWISE) ARISING IN
// ANY WAY OUT OF THE USE OF THIS SOFTWARE, EVEN IF ADVISED OF THE
// POSSIBILITY OF SUCH DAMAGE.

#include <gtest/gtest.h>

#include "TestFixture.h"

namespace glslangtest {
namespace {

using CompileToAstTest = GlslangTest<::testing::TestWithParam<std::string>>;

using CompileToAstTestNV = GlslangTest<::testing::TestWithParam<std::string>>;

TEST_P(CompileToAstTest, FromFile)
{
    loadFileCompileAndCheck(GlobalTestSettings.testRoot, GetParam(),
                            Source::GLSL, Semantics::OpenGL, glslang::EShTargetVulkan_1_0, glslang::EShTargetSpv_1_0,
                            Target::AST);
}

// Compiling GLSL to SPIR-V under OpenGL semantics (NV extensions enabled).
TEST_P(CompileToAstTestNV, FromFile)
{
    loadFileCompileAndCheck(GlobalTestSettings.testRoot, GetParam(),
                            Source::GLSL, Semantics::OpenGL, glslang::EShTargetVulkan_1_0, glslang::EShTargetSpv_1_0,
                            Target::AST);
}

// clang-format off
INSTANTIATE_TEST_SUITE_P(
    Glsl, CompileToAstTest,
    ::testing::ValuesIn(std::vector<std::string>({
        "sample.frag",
        "sample.vert",
        "decls.frag",
        "specExamples.frag",
        "specExamples.vert",
        "versionsClean.frag",
        "versionsClean.vert",
        "versionsErrors.frag",
        "versionsErrors.vert",
        "100.frag",
        "100samplerExternal.frag",
        "120.vert",
        "120.frag",
        "130.vert",
        "130.frag",
        "140.vert",
        "140.frag",
        "150.vert",
        "150.geom",
        "150.frag",
        "precision.frag",
        "precision.vert",
        "nonSquare.vert",
        "matrixError.vert",
        "cppSimple.vert",
        "cppIndent.vert",
        "cppIntMinOverNegativeOne.frag",
        "cppMerge.frag",
        "cppNest.vert",
        "cppBad.vert",
        "cppBad2.vert",
        "cppBad3.vert",
        "cppBad4.vert",
        "cppBad5.vert",
        "cppComplexExpr.vert",
        "cppDeepNest.frag",
        "cppPassMacroName.frag",
        "cppRelaxSkipTokensErrors.vert",
        "badChars.frag",
        "pointCoord.frag",
        "array.frag",
        "array100.frag",
        "comment.frag",
        "300.vert",
        "300.frag",
        "300BuiltIns.frag",
        "300layout.vert",
        "300layout.frag",
        "300operations.frag",
        "300block.frag",
        "300samplerExternal.frag",
        "300samplerExternalYUV.frag",
        "310.comp",
        "310.vert",
        "310.geom",
        "310.frag",
        "310.tesc",
        "310.tese",
        "310implicitSizeArrayError.vert",
        "310.inheritMemory.frag",
        "310AofA.vert",
        "310runtimeArray.vert",
        "320.comp",
        "320.vert",
        "320.geom",
        "320.frag",
        "320.tesc",
        "320.tese",
        "330.frag",
        "330comp.frag",
        "constErrors.frag",
        "constFold.frag",
        "constFoldIntMin.frag",
        "errors.frag",
        "forwardRef.frag",
        "uint.frag",
        "switch.frag",
        "tokenLength.vert",
        "100Limits.vert",
        "100scope.vert",
        "110scope.vert",
        "300scope.vert",
        "400.frag",
        "400.vert",
        "410.vert",
        "420.comp",
        "420.frag",
        "420.vert",
        "420.geom",
        "420_size_gl_in.geom",
        "430scope.vert",
        "lineContinuation100.vert",
        "lineContinuation.vert",
        "numeral.frag",
        "400.geom",
        "400.tesc",
        "400.tese",
        "410.tesc",
        "420.tesc",
        "420.tese",
        "410.geom",
        "430.vert",
        "430.comp",
        "430AofA.frag",
        "435.vert",
        "440.vert",
        "440.frag",
        "450.vert",
        "450.geom",
        "450.tesc",
        "450.tese",
        "450.frag",
        "450.comp",
        "460.frag",
        "460.vert",
        "dce.frag",
        "atomic_uint.frag",
        "implicitInnerAtomicUint.frag",
        "aggOps.frag",
        "always-discard.frag",
        "always-discard2.frag",
        "conditionalDiscard.frag",
        "conversion.frag",
        "dataOut.frag",
        "dataOutIndirect.frag",
        "deepRvalue.frag",
        "depthOut.frag",
        "discard-dce.frag",
        "doWhileLoop.frag",
        "earlyReturnDiscard.frag",
        "flowControl.frag",
        "forLoop.frag",
        "functionCall.frag",
        "functionSemantics.frag",
        "length.frag",
        "localAggregates.frag",
        "loops.frag",
        "loopsArtificial.frag",
        "matrix.frag",
        "matrix2.frag",
        "mixedArrayDecls.frag",
        "nonuniform.frag",
        "newTexture.frag",
        "Operations.frag",
        "overlongLiteral.frag",
        "prepost.frag",
        "runtimeArray.vert",
        "simpleFunctionCall.frag",
        "stringToDouble.vert",
        "structAssignment.frag",
        "structDeref.frag",
        "structure.frag",
        "swizzle.frag",
        "invalidSwizzle.vert",
        "syntaxError.frag",
        "test.frag",
        "texture.frag",
        "tokenPaste.vert",
        "types.frag",
        "uniformArray.frag",
        "variableArrayIndex.frag",
        "varyingArray.frag",
        "varyingArrayIndirect.frag",
        "voidFunction.frag",
        "whileLoop.frag",
        "nonVulkan.frag",
        "negativeArraySize.comp",
        "precise.tesc",
        "precise_struct_block.vert",
        "maxClipDistances.vert",
        "findFunction.frag",
        "constantUnaryConversion.comp",
        "xfbUnsizedArray.error.vert",
        "glsl.140.layoutOffset.error.vert",
        "glsl.430.layoutOffset.error.vert",
        "glsl.450.subgroup.frag",
        "glsl.450.subgroup.geom",
        "glsl.450.subgroup.tesc",
        "glsl.450.subgroup.tese",
        "glsl.450.subgroup.vert",
        "glsl.450.subgroupArithmetic.comp",
        "glsl.450.subgroupBasic.comp",
        "glsl.450.subgroupBallot.comp",
        "glsl.450.subgroupBallotNeg.comp",
        "glsl.450.subgroupClustered.comp",
        "glsl.450.subgroupClusteredNeg.comp",
        "glsl.450.subgroupPartitioned.comp",
        "glsl.450.subgroupShuffle.comp",
        "glsl.450.subgroupShuffleRelative.comp",
        "glsl.450.subgroupQuad.comp",
        "glsl.450.subgroupVote.comp",
        "glsl.460.subgroup.mesh",
        "glsl.460.subgroup.task",
        "glsl.460.subgroup.rahit",
        "glsl.460.subgroup.rcall",
        "glsl.460.subgroup.rchit",
        "glsl.460.subgroup.rgen",
        "glsl.460.subgroup.rint",
        "glsl.460.subgroup.rmiss",
        "glsl.es300.layoutOffset.error.vert",
        "glsl.es320.subgroup.frag",
        "glsl.es320.subgroup.geom",
        "glsl.es320.subgroup.tesc",
        "glsl.es320.subgroup.tese",
        "glsl.es320.subgroup.vert",
        "glsl.es320.subgroupArithmetic.comp",
        "glsl.es320.subgroupBasic.comp",
        "glsl.es320.subgroupBallot.comp",
        "glsl.es320.subgroupBallotNeg.comp",
        "glsl.es320.subgroupClustered.comp",
        "glsl.es320.subgroupClusteredNeg.comp",
        "glsl.es320.subgroupPartitioned.comp",
        "glsl.es320.subgroupShuffle.comp",
        "glsl.es320.subgroupShuffleRelative.comp",
        "glsl.es320.subgroupQuad.comp",
        "glsl.es320.subgroupVote.comp",
        "terminate.frag",
        "terminate.vert",
        "negativeWorkGroupSize.comp",
        "textureoffset_sampler2darrayshadow.vert",
        "atomicAdd.comp",
        "GL_ARB_gpu_shader5.u2i.vert",
        "textureQueryLOD.frag",
        "atomicCounterARBOps.vert",
        "GL_EXT_shader_integer_mix.vert",
        "GL_ARB_draw_instanced.vert",
<<<<<<< HEAD
        "GL_ARB_fragment_coord_conventions.vert"
=======
        "BestMatchFunction.vert",
>>>>>>> 042aaea5
    })),
    FileNameAsCustomTestSuffix
);

INSTANTIATE_TEST_SUITE_P(
    Glsl, CompileToAstTestNV,
    ::testing::ValuesIn(std::vector<std::string>({
        "nvShaderNoperspectiveInterpolation.frag",
    })),
    FileNameAsCustomTestSuffix
);

// clang-format on

}  // anonymous namespace
}  // namespace glslangtest<|MERGE_RESOLUTION|>--- conflicted
+++ resolved
@@ -288,11 +288,8 @@
         "atomicCounterARBOps.vert",
         "GL_EXT_shader_integer_mix.vert",
         "GL_ARB_draw_instanced.vert",
-<<<<<<< HEAD
-        "GL_ARB_fragment_coord_conventions.vert"
-=======
+        "GL_ARB_fragment_coord_conventions.vert",
         "BestMatchFunction.vert",
->>>>>>> 042aaea5
     })),
     FileNameAsCustomTestSuffix
 );
