//
// Copyright (C) 2016 Google, Inc.
//
// All rights reserved.
//
// Redistribution and use in source and binary forms, with or without
// modification, are permitted provided that the following conditions
// are met:
//
//    Redistributions of source code must retain the above copyright
//    notice, this list of conditions and the following disclaimer.
//
//    Redistributions in binary form must reproduce the above
//    copyright notice, this list of conditions and the following
//    disclaimer in the documentation and/or other materials provided
//    with the distribution.
//
//    Neither the name of Google Inc. nor the names of its
//    contributors may be used to endorse or promote products derived
//    from this software without specific prior written permission.
//
// THIS SOFTWARE IS PROVIDED BY THE COPYRIGHT HOLDERS AND CONTRIBUTORS
// "AS IS" AND ANY EXPRESS OR IMPLIED WARRANTIES, INCLUDING, BUT NOT
// LIMITED TO, THE IMPLIED WARRANTIES OF MERCHANTABILITY AND FITNESS
// FOR A PARTICULAR PURPOSE ARE DISCLAIMED. IN NO EVENT SHALL THE
// COPYRIGHT HOLDERS OR CONTRIBUTORS BE LIABLE FOR ANY DIRECT, INDIRECT,
// INCIDENTAL, SPECIAL, EXEMPLARY, OR CONSEQUENTIAL DAMAGES (INCLUDING,
// BUT NOT LIMITED TO, PROCUREMENT OF SUBSTITUTE GOODS OR SERVICES;
// LOSS OF USE, DATA, OR PROFITS; OR BUSINESS INTERRUPTION) HOWEVER
// CAUSED AND ON ANY THEORY OF LIABILITY, WHETHER IN CONTRACT, STRICT
// LIABILITY, OR TORT (INCLUDING NEGLIGENCE OR OTHERWISE) ARISING IN
// ANY WAY OUT OF THE USE OF THIS SOFTWARE, EVEN IF ADVISED OF THE
// POSSIBILITY OF SUCH DAMAGE.

#include <gtest/gtest.h>

#include "TestFixture.h"

namespace glslangtest {
namespace {

using CompileToAstTest = GlslangTest<::testing::TestWithParam<std::string>>;

using CompileToAstTestNV = GlslangTest<::testing::TestWithParam<std::string>>;

TEST_P(CompileToAstTest, FromFile)
{
    loadFileCompileAndCheck(GlobalTestSettings.testRoot, GetParam(),
                            Source::GLSL, Semantics::OpenGL, glslang::EShTargetVulkan_1_0, glslang::EShTargetSpv_1_0,
                            Target::AST);
}

// Compiling GLSL to SPIR-V under OpenGL semantics (NV extensions enabled).
TEST_P(CompileToAstTestNV, FromFile)
{
    loadFileCompileAndCheck(GlobalTestSettings.testRoot, GetParam(),
                            Source::GLSL, Semantics::OpenGL, glslang::EShTargetVulkan_1_0, glslang::EShTargetSpv_1_0,
                            Target::AST);
}

// clang-format off
INSTANTIATE_TEST_SUITE_P(
    Glsl, CompileToAstTest,
    ::testing::ValuesIn(std::vector<std::string>({
        "sample.frag",
        "sample.vert",
        "decls.frag",
        "specExamples.frag",
        "specExamples.vert",
        "versionsClean.frag",
        "versionsClean.vert",
        "versionsErrors.frag",
        "versionsErrors.vert",
        "100.frag",
        "100samplerExternal.frag",
        "120.vert",
        "120.frag",
        "130.vert",
        "130.frag",
        "140.vert",
        "140.frag",
        "150.vert",
        "150.geom",
        "150.frag",
        "precision.frag",
        "precision.vert",
        "nonSquare.vert",
        "matrixError.vert",
        "cppSimple.vert",
        "cppIndent.vert",
        "cppIntMinOverNegativeOne.frag",
        "cppMerge.frag",
        "cppNest.vert",
        "cppBad.vert",
        "cppBad2.vert",
        "cppBad3.vert",
        "cppBad4.vert",
        "cppBad5.vert",
        "cppComplexExpr.vert",
        "cppDeepNest.frag",
        "cppPassMacroName.frag",
        "cppRelaxSkipTokensErrors.vert",
        "badChars.frag",
        "pointCoord.frag",
        "array.frag",
        "array100.frag",
        "comment.frag",
        "300.vert",
        "300.frag",
        "300BuiltIns.frag",
        "300layout.vert",
        "300layout.frag",
        "300operations.frag",
        "300block.frag",
        "300samplerExternal.frag",
        "300samplerExternalYUV.frag",
        "310.comp",
        "310.vert",
        "310.geom",
        "310.frag",
        "310.tesc",
        "310.tese",
        "310implicitSizeArrayError.vert",
        "310.inheritMemory.frag",
        "310AofA.vert",
        "310runtimeArray.vert",
        "320.comp",
        "320.vert",
        "320.geom",
        "320.frag",
        "320.tesc",
        "320.tese",
        "330.frag",
        "330comp.frag",
        "constErrors.frag",
        "constFold.frag",
        "constFoldIntMin.frag",
        "errors.frag",
        "forwardRef.frag",
        "uint.frag",
        "switch.frag",
        "tokenLength.vert",
        "100Limits.vert",
        "100scope.vert",
        "110scope.vert",
        "300scope.vert",
        "400.frag",
        "400.vert",
        "410.vert",
        "420.comp",
        "420.frag",
        "420.vert",
        "420.geom",
        "420_size_gl_in.geom",
        "430scope.vert",
        "lineContinuation100.vert",
        "lineContinuation.vert",
        "numeral.frag",
        "400.geom",
        "400.tesc",
        "400.tese",
        "410.tesc",
        "420.tesc",
        "420.tese",
        "410.geom",
        "430.vert",
        "430.comp",
        "430AofA.frag",
        "435.vert",
        "440.vert",
        "440.frag",
        "450.vert",
        "450.geom",
        "450.tesc",
        "450.tese",
        "450.frag",
        "450.comp",
        "460.frag",
        "460.vert",
        "dce.frag",
        "atomic_uint.frag",
        "implicitInnerAtomicUint.frag",
        "aggOps.frag",
        "always-discard.frag",
        "always-discard2.frag",
        "conditionalDiscard.frag",
        "conversion.frag",
        "dataOut.frag",
        "dataOutIndirect.frag",
        "deepRvalue.frag",
        "depthOut.frag",
        "discard-dce.frag",
        "doWhileLoop.frag",
        "earlyReturnDiscard.frag",
        "flowControl.frag",
        "forLoop.frag",
        "functionCall.frag",
        "functionSemantics.frag",
        "length.frag",
        "localAggregates.frag",
        "loops.frag",
        "loopsArtificial.frag",
        "matrix.frag",
        "matrix2.frag",
        "mixedArrayDecls.frag",
        "nonuniform.frag",
        "newTexture.frag",
        "Operations.frag",
        "overlongLiteral.frag",
        "prepost.frag",
        "runtimeArray.vert",
        "simpleFunctionCall.frag",
        "stringToDouble.vert",
        "structAssignment.frag",
        "structDeref.frag",
        "structure.frag",
        "swizzle.frag",
        "invalidSwizzle.vert",
        "syntaxError.frag",
        "test.frag",
        "texture.frag",
        "tokenPaste.vert",
        "types.frag",
        "uniformArray.frag",
        "variableArrayIndex.frag",
        "varyingArray.frag",
        "varyingArrayIndirect.frag",
        "voidFunction.frag",
        "whileLoop.frag",
        "nonVulkan.frag",
        "negativeArraySize.comp",
        "precise.tesc",
        "precise_struct_block.vert",
        "maxClipDistances.vert",
        "findFunction.frag",
        "constantUnaryConversion.comp",
        "xfbUnsizedArray.error.vert",
        "glsl.140.layoutOffset.error.vert",
        "glsl.430.layoutOffset.error.vert",
        "glsl.450.subgroup.frag",
        "glsl.450.subgroup.geom",
        "glsl.450.subgroup.tesc",
        "glsl.450.subgroup.tese",
        "glsl.450.subgroup.vert",
        "glsl.450.subgroupArithmetic.comp",
        "glsl.450.subgroupBasic.comp",
        "glsl.450.subgroupBallot.comp",
        "glsl.450.subgroupBallotNeg.comp",
        "glsl.450.subgroupClustered.comp",
        "glsl.450.subgroupClusteredNeg.comp",
        "glsl.450.subgroupPartitioned.comp",
        "glsl.450.subgroupShuffle.comp",
        "glsl.450.subgroupShuffleRelative.comp",
        "glsl.450.subgroupQuad.comp",
        "glsl.450.subgroupVote.comp",
        "glsl.460.subgroup.mesh",
        "glsl.460.subgroup.task",
        "glsl.460.subgroup.rahit",
        "glsl.460.subgroup.rcall",
        "glsl.460.subgroup.rchit",
        "glsl.460.subgroup.rgen",
        "glsl.460.subgroup.rint",
        "glsl.460.subgroup.rmiss",
        "glsl.es300.layoutOffset.error.vert",
        "glsl.es320.subgroup.frag",
        "glsl.es320.subgroup.geom",
        "glsl.es320.subgroup.tesc",
        "glsl.es320.subgroup.tese",
        "glsl.es320.subgroup.vert",
        "glsl.es320.subgroupArithmetic.comp",
        "glsl.es320.subgroupBasic.comp",
        "glsl.es320.subgroupBallot.comp",
        "glsl.es320.subgroupBallotNeg.comp",
        "glsl.es320.subgroupClustered.comp",
        "glsl.es320.subgroupClusteredNeg.comp",
        "glsl.es320.subgroupPartitioned.comp",
        "glsl.es320.subgroupShuffle.comp",
        "glsl.es320.subgroupShuffleRelative.comp",
        "glsl.es320.subgroupQuad.comp",
        "glsl.es320.subgroupVote.comp",
        "terminate.frag",
        "terminate.vert",
        "negativeWorkGroupSize.comp",
        "textureoffset_sampler2darrayshadow.vert",
        "atomicAdd.comp",
        "GL_ARB_gpu_shader5.u2i.vert",
<<<<<<< HEAD
        "textureQueryLOD.frag",
=======
        "atomicCounterARBOps.vert",
        "GL_EXT_shader_integer_mix.vert",
        "GL_ARB_draw_instanced.vert",
        "BestMatchFunction.vert",
>>>>>>> 7efa90e5
    })),
    FileNameAsCustomTestSuffix
);

INSTANTIATE_TEST_SUITE_P(
    Glsl, CompileToAstTestNV,
    ::testing::ValuesIn(std::vector<std::string>({
        "nvShaderNoperspectiveInterpolation.frag",
    })),
    FileNameAsCustomTestSuffix
);

// clang-format on

}  // anonymous namespace
}  // namespace glslangtest<|MERGE_RESOLUTION|>--- conflicted
+++ resolved
@@ -284,14 +284,11 @@
         "textureoffset_sampler2darrayshadow.vert",
         "atomicAdd.comp",
         "GL_ARB_gpu_shader5.u2i.vert",
-<<<<<<< HEAD
         "textureQueryLOD.frag",
-=======
         "atomicCounterARBOps.vert",
         "GL_EXT_shader_integer_mix.vert",
         "GL_ARB_draw_instanced.vert",
         "BestMatchFunction.vert",
->>>>>>> 7efa90e5
     })),
     FileNameAsCustomTestSuffix
 );
