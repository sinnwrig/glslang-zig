//
//Copyright (C) 2013 LunarG, Inc.
//All rights reserved.
//
//Redistribution and use in source and binary forms, with or without
//modification, are permitted provided that the following conditions
//are met:
//
//    Redistributions of source code must retain the above copyright
//    notice, this list of conditions and the following disclaimer.
//
//    Redistributions in binary form must reproduce the above
//    copyright notice, this list of conditions and the following
//    disclaimer in the documentation and/or other materials provided
//    with the distribution.
//
//    Neither the name of 3Dlabs Inc. Ltd. nor the names of its
//    contributors may be used to endorse or promote products derived
//    from this software without specific prior written permission.
//
//THIS SOFTWARE IS PROVIDED BY THE COPYRIGHT HOLDERS AND CONTRIBUTORS
//"AS IS" AND ANY EXPRESS OR IMPLIED WARRANTIES, INCLUDING, BUT NOT
//LIMITED TO, THE IMPLIED WARRANTIES OF MERCHANTABILITY AND FITNESS
//FOR A PARTICULAR PURPOSE ARE DISCLAIMED. IN NO EVENT SHALL THE
//COPYRIGHT HOLDERS OR CONTRIBUTORS BE LIABLE FOR ANY DIRECT, INDIRECT,
//INCIDENTAL, SPECIAL, EXEMPLARY, OR CONSEQUENTIAL DAMAGES (INCLUDING,
//BUT NOT LIMITED TO, PROCUREMENT OF SUBSTITUTE GOODS OR SERVICES;
//LOSS OF USE, DATA, OR PROFITS; OR BUSINESS INTERRUPTION) HOWEVER
//CAUSED AND ON ANY THEORY OF LIABILITY, WHETHER IN CONTRACT, STRICT
//LIABILITY, OR TORT (INCLUDING NEGLIGENCE OR OTHERWISE) ARISING IN
//ANY WAY OUT OF THE USE OF THIS SOFTWARE, EVEN IF ADVISED OF THE
//POSSIBILITY OF SUCH DAMAGE.
//
/****************************************************************************\
Copyright (c) 2002, NVIDIA Corporation.

NVIDIA Corporation("NVIDIA") supplies this software to you in
consideration of your agreement to the following terms, and your use,
installation, modification or redistribution of this NVIDIA software
constitutes acceptance of these terms.  If you do not agree with these
terms, please do not use, install, modify or redistribute this NVIDIA
software.

In consideration of your agreement to abide by the following terms, and
subject to these terms, NVIDIA grants you a personal, non-exclusive
license, under NVIDIA's copyrights in this original NVIDIA software (the
"NVIDIA Software"), to use, reproduce, modify and redistribute the
NVIDIA Software, with or without modifications, in source and/or binary
forms; provided that if you redistribute the NVIDIA Software, you must
retain the copyright notice of NVIDIA, this notice and the following
text and disclaimers in all such redistributions of the NVIDIA Software.
Neither the name, trademarks, service marks nor logos of NVIDIA
Corporation may be used to endorse or promote products derived from the
NVIDIA Software without specific prior written permission from NVIDIA.
Except as expressly stated in this notice, no other rights or licenses
express or implied, are granted by NVIDIA herein, including but not
limited to any patent rights that may be infringed by your derivative
works or by other works in which the NVIDIA Software may be
incorporated. No hardware is licensed hereunder. 

THE NVIDIA SOFTWARE IS BEING PROVIDED ON AN "AS IS" BASIS, WITHOUT
WARRANTIES OR CONDITIONS OF ANY KIND, EITHER EXPRESS OR IMPLIED,
INCLUDING WITHOUT LIMITATION, WARRANTIES OR CONDITIONS OF TITLE,
NON-INFRINGEMENT, MERCHANTABILITY, FITNESS FOR A PARTICULAR PURPOSE, OR
ITS USE AND OPERATION EITHER ALONE OR IN COMBINATION WITH OTHER
PRODUCTS.

IN NO EVENT SHALL NVIDIA BE LIABLE FOR ANY SPECIAL, INDIRECT,
INCIDENTAL, EXEMPLARY, CONSEQUENTIAL DAMAGES (INCLUDING, BUT NOT LIMITED
TO, LOST PROFITS; PROCUREMENT OF SUBSTITUTE GOODS OR SERVICES; LOSS OF
USE, DATA, OR PROFITS; OR BUSINESS INTERRUPTION) OR ARISING IN ANY WAY
OUT OF THE USE, REPRODUCTION, MODIFICATION AND/OR DISTRIBUTION OF THE
NVIDIA SOFTWARE, HOWEVER CAUSED AND WHETHER UNDER THEORY OF CONTRACT,
TORT (INCLUDING NEGLIGENCE), STRICT LIABILITY OR OTHERWISE, EVEN IF
NVIDIA HAS BEEN ADVISED OF THE POSSIBILITY OF SUCH DAMAGE.
\****************************************************************************/

#ifndef PPCONTEXT_H
#define PPCONTEXT_H

#include <stack>
#include <unordered_map>

#include "../ParseHelper.h"

/* windows only pragma */
#ifdef _MSC_VER
    #pragma warning(disable : 4127)
#endif

namespace glslang {

class TPpToken {
public:
    TPpToken() : token(0), space(false), ival(0), dval(0.0), atom(0)
    {
        loc.init(); 
        name[0] = 0;
    }

    bool operator==(const TPpToken& right)
    {
        return token == right.token && atom == right.atom &&
               ival == right.ival && dval == right.dval &&
               strcmp(name, right.name) == 0;
    }
    bool operator!=(const TPpToken& right) { return ! operator==(right); }

    TSourceLoc loc;
    int    token;
    bool   space;  // true if a space (for white space or a removed comment) should also be recognized, in front of the token returned
    int    ival;
    double dval;
    int    atom;
    char   name[MaxTokenLength + 1];
};

class TInputScanner;

// This class is the result of turning a huge pile of C code communicating through globals
// into a class.  This was done to allowing instancing to attain thread safety.
// Don't expect too much in terms of OO design.
class TPpContext {
public:
<<<<<<< HEAD
    TPpContext(TParseContextBase&, const TShader::Includer&);
=======
    TPpContext(TParseContext&, const std::string& rootFileName, TShader::Includer&);
>>>>>>> 9c2f1c7b
    virtual ~TPpContext();

    void setPreamble(const char* preamble, size_t length);

    const char* tokenize(TPpToken* ppToken);

    class tInput {
    public:
        tInput(TPpContext* p) : done(false), pp(p) { }
        virtual ~tInput() { }

        virtual int scan(TPpToken*) = 0;
        virtual int getch() = 0;
        virtual void ungetch() = 0;

        // Will be called when we start reading tokens from this instance
        virtual void notifyActivated() {}
        // Will be called when we do not read tokens from this instance anymore
        virtual void notifyDeleted() {}
    protected:
        bool done;
        TPpContext* pp;
    };

    void setInput(TInputScanner& input, bool versionWillBeError);

    void pushInput(tInput* in)
    {
        inputStack.push_back(in);
        in->notifyActivated();
    }
    void popInput()
    {
        inputStack.back()->notifyDeleted();
        delete inputStack.back();
        inputStack.pop_back();
    }

    struct TokenStream {
        TokenStream() : current(0) { }
        TVector<unsigned char> data;
        size_t current;
    };

    struct MemoryPool {
        struct chunk        *next;
        uintptr_t           free, end;
        size_t              chunksize;
        uintptr_t           alignmask;
    };

    //
    // From Pp.cpp
    //

    struct MacroSymbol {
        MacroSymbol() : argc(0), args(0), body(0), busy(0), undef(0) { }
        int argc;
        int *args;
        TokenStream *body;
        unsigned busy:1;
        unsigned undef:1;
    };

    struct Symbol {
        int atom;
        MacroSymbol mac;
    };

    struct SymbolList {
        struct SymbolList_Rec *next;
        Symbol *symb;
    };

    MemoryPool *pool;
    typedef TMap<int, Symbol*> TSymbolMap;
    TSymbolMap symbols; // this has light use... just defined macros

protected:
    TPpContext(TPpContext&);
    TPpContext& operator=(TPpContext&);

    char*   preamble;               // string to parse, all before line 1 of string 0, it is 0 if no preamble
    int     preambleLength;
    char**  strings;                // official strings of shader, starting a string 0 line 1
    size_t* lengths;
    int     numStrings;             // how many official strings there are
    int     currentString;          // which string we're currently parsing  (-1 for preamble)

    // Scanner data:
    int previous_token;
    TParseContextBase& parseContext;

    // Get the next token from *stack* of input sources, popping input sources
    // that are out of tokens, down until an input sources is found that has a token.
    // Return EndOfInput when there are no more tokens to be found by doing this.
    int scanToken(TPpToken* ppToken)
    {
        int token = EndOfInput;

        while (! inputStack.empty()) {
            token = inputStack.back()->scan(ppToken);
            if (token != EndOfInput)
                break;
            popInput();
        }

        return token;
    }
    int  getChar() { return inputStack.back()->getch(); }
    void ungetChar() { inputStack.back()->ungetch(); }

    static const int maxMacroArgs = 64;
    static const int maxIfNesting = 64;

    int ifdepth;                  // current #if-#else-#endif nesting in the cpp.c file (pre-processor)    
    bool elseSeen[maxIfNesting];  // Keep a track of whether an else has been seen at a particular depth
    int elsetracker;              // #if-#else and #endif constructs...Counter.

    class tMacroInput : public tInput {
    public:
        tMacroInput(TPpContext* pp) : tInput(pp) { }
        virtual ~tMacroInput()
        {
            for (size_t i = 0; i < args.size(); ++i)
                delete args[i];
        }

        virtual int scan(TPpToken*);
        virtual int getch() { assert(0); return EndOfInput; }
        virtual void ungetch() { assert(0); }
        MacroSymbol *mac;
        TVector<TokenStream*> args;
    };

    class tMarkerInput : public tInput {
    public:
        tMarkerInput(TPpContext* pp) : tInput(pp) { }
        virtual int scan(TPpToken*)
        {
            if (done)
                return EndOfInput;
            done = true;

            return marker;
        }
        virtual int getch() { assert(0); return EndOfInput; }
        virtual void ungetch() { assert(0); }
        static const int marker = -3;
    };

    class tZeroInput : public tInput {
    public:
        tZeroInput(TPpContext* pp) : tInput(pp) { }
        virtual int scan(TPpToken*);
        virtual int getch() { assert(0); return EndOfInput; }
        virtual void ungetch() { assert(0); }
    };

    std::vector<tInput*> inputStack;
    bool errorOnVersion;
    bool versionSeen;

    //
    // from Pp.cpp
    //

    // Used to obtain #include content.
    TShader::Includer& includer;

    int InitCPP();
    int CPPdefine(TPpToken * ppToken);
    int CPPundef(TPpToken * ppToken);
    int CPPelse(int matchelse, TPpToken * ppToken);
    int extraTokenCheck(int atom, TPpToken* ppToken, int token);
    int eval(int token, int precedence, bool shortCircuit, int& res, bool& err, TPpToken * ppToken);
    int evalToToken(int token, bool shortCircuit, int& res, bool& err, TPpToken * ppToken);
    int CPPif (TPpToken * ppToken); 
    int CPPifdef(int defined, TPpToken * ppToken);
    int CPPinclude(TPpToken * ppToken);
    int CPPline(TPpToken * ppToken); 
    int CPPerror(TPpToken * ppToken); 
    int CPPpragma(TPpToken * ppToken);
    int CPPversion(TPpToken * ppToken);
    int CPPextension(TPpToken * ppToken);
    int readCPPline(TPpToken * ppToken);
    TokenStream* PrescanMacroArg(TokenStream *a, TPpToken * ppToken, bool newLineOkay);
    int MacroExpand(int atom, TPpToken* ppToken, bool expandUndef, bool newLineOkay);

    //
    // from PpSymbols.cpp
    //
    Symbol *NewSymbol(int name);
    Symbol *AddSymbol(int atom);
    Symbol *LookUpSymbol(int atom);

    //
    // From PpTokens.cpp
    //
    void lAddByte(TokenStream *fTok, unsigned char fVal);
    int lReadByte(TokenStream *pTok);
    void lUnreadByte(TokenStream *pTok);
    void RecordToken(TokenStream* pTok, int token, TPpToken* ppToken);
    void RewindTokenStream(TokenStream *pTok);
    int ReadToken(TokenStream* pTok, TPpToken* ppToken);
    void pushTokenStreamInput(TokenStream *ts);
    void UngetToken(int token, TPpToken* ppToken);
    
    class tTokenInput : public tInput {
    public:
        tTokenInput(TPpContext* pp, TokenStream* t) : tInput(pp), tokens(t) { }
        virtual int scan(TPpToken *);
        virtual int getch() { assert(0); return EndOfInput; }
        virtual void ungetch() { assert(0); }
    protected:
        TokenStream *tokens;
    };

    class tUngotTokenInput : public tInput {
    public:
        tUngotTokenInput(TPpContext* pp, int t, TPpToken* p) : tInput(pp), token(t), lval(*p) { }
        virtual int scan(TPpToken *);
        virtual int getch() { assert(0); return EndOfInput; }
        virtual void ungetch() { assert(0); }
    protected:
        int token;
        TPpToken lval;
    };

    //
    // From PpScanner.cpp
    //
    class tStringInput : public tInput {
    public:
        tStringInput(TPpContext* pp, TInputScanner& i) : tInput(pp), input(&i) { }
        virtual int scan(TPpToken*);

        // Scanner used to get source stream characters.
        //  - Escaped newlines are handled here, invisibly to the caller.
        //  - All forms of newline are handled, and turned into just a '\n'.
        int getch()
        {
            int ch = input->get();

            if (ch == '\\') {
                // Move past escaped newlines, as many as sequentially exist
                do {
                    if (input->peek() == '\r' || input->peek() == '\n') {
                        bool allowed = pp->parseContext.lineContinuationCheck(input->getSourceLoc(), pp->inComment);
                        if (! allowed && pp->inComment)
                            return '\\';

                        // escape one newline now
                        ch = input->get();
                        int nextch = input->get();
                        if (ch == '\r' && nextch == '\n')
                            ch = input->get();
                        else
                            ch = nextch;
                    } else
                        return '\\';
                } while (ch == '\\');
            }
    
            // handle any non-escaped newline
            if (ch == '\r' || ch == '\n') {
                if (ch == '\r' && input->peek() == '\n')
                    input->get();
                return '\n';
            }

            return ch;
        }

        // Scanner used to backup the source stream characters.  Newlines are
        // handled here, invisibly to the caller, meaning have to undo exactly
        // what getch() above does (e.g., don't leave things in the middle of a
        // sequence of escaped newlines).
        void ungetch()
        {
            input->unget();

            do {
                int ch = input->peek();
                if (ch == '\r' || ch == '\n') {
                    if (ch == '\n') {
                        // correct for two-character newline
                        input->unget();
                        if (input->peek() != '\r')
                            input->get();
                    }
                    // now in front of a complete newline, move past an escape character
                    input->unget();
                    if (input->peek() == '\\')
                        input->unget();
                    else {
                        input->get();
                        break;
                    }
                } else
                    break;
            } while (true);
        }

    protected:
        TInputScanner* input;
    };

    // Holds a reference to included file data, as well as a 
    // prologue and an epilogue string. This can be scanned using the tInput
    // interface and acts as a single source string.
    class TokenizableIncludeFile : public tInput {
    public:
        // Copies prologue and epilogue. The includedFile must remain valid
        // until this TokenizableIncludeFile is no longer used.
        TokenizableIncludeFile(const TSourceLoc& startLoc,
                          const std::string& prologue,
                          TShader::Includer::IncludeResult* includedFile,
                          const std::string& epilogue,
                          TPpContext* pp)
            : tInput(pp),
              prologue_(prologue),
              includedFile_(includedFile),
              epilogue_(epilogue),
              scanner(3, strings, lengths, names, 0, 0, true),
              prevScanner(nullptr),
              stringInput(pp, scanner)
        {
              strings[0] = prologue_.data();
              strings[1] = includedFile_->file_data;
              strings[2] = epilogue_.data();

              lengths[0] = prologue_.size();
              lengths[1] = includedFile_->file_length;
              lengths[2] = epilogue_.size();

              scanner.setLine(startLoc.line);
              scanner.setString(startLoc.string);

              scanner.setFile(startLoc.name, 0);
              scanner.setFile(startLoc.name, 1);
              scanner.setFile(startLoc.name, 2);
        }

        // tInput methods:
        int scan(TPpToken* t) override { return stringInput.scan(t); }
        int getch() override { return stringInput.getch(); }
        void ungetch() override { stringInput.ungetch(); }

        void notifyActivated() override
        {
            prevScanner = pp->parseContext.getScanner();
            pp->parseContext.setScanner(&scanner);
            pp->push_include(includedFile_);
        }

        void notifyDeleted() override
        {
            pp->parseContext.setScanner(prevScanner);
            pp->pop_include();
        }

    private:
        // Stores the prologue for this string.
        const std::string prologue_;

        // Stores the epilogue for this string.
        const std::string epilogue_;

        // Points to the IncludeResult that this TokenizableIncludeFile represents.
        TShader::Includer::IncludeResult* includedFile_;

        // Will point to prologue_, includedFile_->file_data and epilogue_
        // This is passed to scanner constructor.
        // These do not own the storage and it must remain valid until this
        // object has been destroyed.
        const char* strings[3];
        // Length of str_, passed to scanner constructor.
        size_t lengths[3];
        // String names
        const char* names[3];
        // Scans over str_.
        TInputScanner scanner;
        // The previous effective scanner before the scanner in this instance
        // has been activated.
        TInputScanner* prevScanner;
        // Delegate object implementing the tInput interface.
        tStringInput stringInput;
    };

    int InitScanner();
    int ScanFromString(char* s);
    void missingEndifCheck();
    int lFloatConst(int len, int ch, TPpToken* ppToken);

    void push_include(TShader::Includer::IncludeResult* result)
    {
        currentSourceFile = result->file_name;
        includeStack.push(result);
    }

    void pop_include()
    {
        TShader::Includer::IncludeResult* include = includeStack.top();
        includeStack.pop();
        includer.releaseInclude(include);
        if (includeStack.empty()) {
            currentSourceFile = rootFileName;
        } else {
            currentSourceFile = includeStack.top()->file_name;
        }
    }

    bool inComment;

    //
    // From PpAtom.cpp
    //
    typedef TUnorderedMap<TString, int> TAtomMap;
    typedef TVector<const TString*> TStringMap;

    TAtomMap atomMap;
    TStringMap stringMap;
    std::stack<TShader::Includer::IncludeResult*> includeStack;
    std::string currentSourceFile;
    std::string rootFileName;
    int nextAtom;
    void InitAtomTable();
    void AddAtomFixed(const char* s, int atom);
    int LookUpAddString(const char* s);
    const char* GetAtomString(int atom);

    //
    // From PpMemory.cpp
    //
    MemoryPool *mem_CreatePool(size_t chunksize, unsigned align);
    void mem_FreePool(MemoryPool*);
    void *mem_Alloc(MemoryPool* p, size_t size);
    int mem_AddCleanup(MemoryPool* p, void (*fn)(void *, void*), void* arg1, void* arg2);
};

} // end namespace glslang

#endif  // PPCONTEXT_H<|MERGE_RESOLUTION|>--- conflicted
+++ resolved
@@ -122,11 +122,7 @@
 // Don't expect too much in terms of OO design.
 class TPpContext {
 public:
-<<<<<<< HEAD
-    TPpContext(TParseContextBase&, const TShader::Includer&);
-=======
-    TPpContext(TParseContext&, const std::string& rootFileName, TShader::Includer&);
->>>>>>> 9c2f1c7b
+    TPpContext(TParseContextBase&, const std::string& rootFileName, TShader::Includer&);
     virtual ~TPpContext();
 
     void setPreamble(const char* preamble, size_t length);
