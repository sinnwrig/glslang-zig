//
// Copyright (C) 2002-2005  3Dlabs Inc. Ltd.
// Copyright (C) 2012-2013 LunarG, Inc.
// Copyright (C) 2017 ARM Limited.
// Copyright (C) 2015-2018 Google, Inc.
//
// All rights reserved.
//
// Redistribution and use in source and binary forms, with or without
// modification, are permitted provided that the following conditions
// are met:
//
//    Redistributions of source code must retain the above copyright
//    notice, this list of conditions and the following disclaimer.
//
//    Redistributions in binary form must reproduce the above
//    copyright notice, this list of conditions and the following
//    disclaimer in the documentation and/or other materials provided
//    with the distribution.
//
//    Neither the name of 3Dlabs Inc. Ltd. nor the names of its
//    contributors may be used to endorse or promote products derived
//    from this software without specific prior written permission.
//
// THIS SOFTWARE IS PROVIDED BY THE COPYRIGHT HOLDERS AND CONTRIBUTORS
// "AS IS" AND ANY EXPRESS OR IMPLIED WARRANTIES, INCLUDING, BUT NOT
// LIMITED TO, THE IMPLIED WARRANTIES OF MERCHANTABILITY AND FITNESS
// FOR A PARTICULAR PURPOSE ARE DISCLAIMED. IN NO EVENT SHALL THE
// COPYRIGHT HOLDERS OR CONTRIBUTORS BE LIABLE FOR ANY DIRECT, INDIRECT,
// INCIDENTAL, SPECIAL, EXEMPLARY, OR CONSEQUENTIAL DAMAGES (INCLUDING,
// BUT NOT LIMITED TO, PROCUREMENT OF SUBSTITUTE GOODS OR SERVICES;
// LOSS OF USE, DATA, OR PROFITS; OR BUSINESS INTERRUPTION) HOWEVER
// CAUSED AND ON ANY THEORY OF LIABILITY, WHETHER IN CONTRACT, STRICT
// LIABILITY, OR TORT (INCLUDING NEGLIGENCE OR OTHERWISE) ARISING IN
// ANY WAY OUT OF THE USE OF THIS SOFTWARE, EVEN IF ADVISED OF THE
// POSSIBILITY OF SUCH DAMAGE.
//
#ifndef _VERSIONS_INCLUDED_
#define _VERSIONS_INCLUDED_

//
// Help manage multiple profiles, versions, extensions etc.
//

//
// Profiles are set up for masking operations, so queries can be done on multiple
// profiles at the same time.
//
// Don't maintain an ordinal set of enums (0,1,2,3...) to avoid all possible
// defects from mixing the two different forms.
//
typedef enum {
    EBadProfile           = 0,
    ENoProfile            = (1 << 0), // only for desktop, before profiles showed up
    ECoreProfile          = (1 << 1),
    ECompatibilityProfile = (1 << 2),
    EEsProfile            = (1 << 3)
} EProfile;

namespace glslang {

//
// Map from profile enum to externally readable text name.
//
inline const char* ProfileName(EProfile profile)
{
    switch (profile) {
    case ENoProfile:             return "none";
    case ECoreProfile:           return "core";
    case ECompatibilityProfile:  return "compatibility";
    case EEsProfile:             return "es";
    default:                     return "unknown profile";
    }
}

//
// What source rules, validation rules, target language, etc. are needed or
// desired for SPIR-V?
//
// 0 means a target or rule set is not enabled (ignore rules from that entity).
// Non-0 means to apply semantic rules arising from that version of its rule set.
// The union of all requested rule sets will be applied.
//
struct SpvVersion {
    SpvVersion() : spv(0), vulkanGlsl(0), vulkan(0), openGl(0) {}
    unsigned int spv; // the version of SPIR-V to target, as defined by "word 1" of the SPIR-V binary header
    int vulkanGlsl;   // the version of GLSL semantics for Vulkan, from GL_KHR_vulkan_glsl, for "#define VULKAN XXX"
    int vulkan;       // the version of Vulkan, for which SPIR-V execution environment rules to use
    int openGl;       // the version of GLSL semantics for OpenGL, from GL_ARB_gl_spirv, for "#define GL_SPIRV XXX"
};

//
// The behaviors from the GLSL "#extension extension_name : behavior"
//
typedef enum {
    EBhMissing = 0,
    EBhRequire,
    EBhEnable,
    EBhWarn,
    EBhDisable,
    EBhDisablePartial    // use as initial state of an extension that is only partially implemented
} TExtensionBehavior;

//
// Symbolic names for extensions.  Strings may be directly used when calling the
// functions, but better to have the compiler do spelling checks.
//
const char* const E_GL_OES_texture_3D                   = "GL_OES_texture_3D";
const char* const E_GL_OES_standard_derivatives         = "GL_OES_standard_derivatives";
const char* const E_GL_EXT_frag_depth                   = "GL_EXT_frag_depth";
const char* const E_GL_OES_EGL_image_external           = "GL_OES_EGL_image_external";
const char* const E_GL_OES_EGL_image_external_essl3     = "GL_OES_EGL_image_external_essl3";
const char* const E_GL_EXT_YUV_target                   = "GL_EXT_YUV_target";
const char* const E_GL_EXT_shader_texture_lod           = "GL_EXT_shader_texture_lod";
const char* const E_GL_EXT_shadow_samplers              = "GL_EXT_shadow_samplers";

const char* const E_GL_ARB_texture_rectangle            = "GL_ARB_texture_rectangle";
const char* const E_GL_3DL_array_objects                = "GL_3DL_array_objects";
const char* const E_GL_ARB_shading_language_420pack     = "GL_ARB_shading_language_420pack";
const char* const E_GL_ARB_texture_gather               = "GL_ARB_texture_gather";
const char* const E_GL_ARB_gpu_shader5                  = "GL_ARB_gpu_shader5";
const char* const E_GL_ARB_separate_shader_objects      = "GL_ARB_separate_shader_objects";
const char* const E_GL_ARB_compute_shader               = "GL_ARB_compute_shader";
const char* const E_GL_ARB_tessellation_shader          = "GL_ARB_tessellation_shader";
const char* const E_GL_ARB_enhanced_layouts             = "GL_ARB_enhanced_layouts";
const char* const E_GL_ARB_texture_cube_map_array       = "GL_ARB_texture_cube_map_array";
const char* const E_GL_ARB_texture_multisample          = "GL_ARB_texture_multisample";
const char* const E_GL_ARB_shader_texture_lod           = "GL_ARB_shader_texture_lod";
const char* const E_GL_ARB_explicit_attrib_location     = "GL_ARB_explicit_attrib_location";
const char* const E_GL_ARB_explicit_uniform_location    = "GL_ARB_explicit_uniform_location";
const char* const E_GL_ARB_shader_image_load_store      = "GL_ARB_shader_image_load_store";
const char* const E_GL_ARB_shader_atomic_counters       = "GL_ARB_shader_atomic_counters";
const char* const E_GL_ARB_shader_draw_parameters       = "GL_ARB_shader_draw_parameters";
const char* const E_GL_ARB_shader_group_vote            = "GL_ARB_shader_group_vote";
const char* const E_GL_ARB_derivative_control           = "GL_ARB_derivative_control";
const char* const E_GL_ARB_shader_texture_image_samples = "GL_ARB_shader_texture_image_samples";
const char* const E_GL_ARB_viewport_array               = "GL_ARB_viewport_array";
const char* const E_GL_ARB_gpu_shader_int64             = "GL_ARB_gpu_shader_int64";
const char* const E_GL_ARB_shader_ballot                = "GL_ARB_shader_ballot";
const char* const E_GL_ARB_sparse_texture2              = "GL_ARB_sparse_texture2";
const char* const E_GL_ARB_sparse_texture_clamp         = "GL_ARB_sparse_texture_clamp";
const char* const E_GL_ARB_shader_stencil_export        = "GL_ARB_shader_stencil_export";
// const char* const E_GL_ARB_cull_distance            = "GL_ARB_cull_distance";  // present for 4.5, but need extension control over block members
const char* const E_GL_ARB_post_depth_coverage          = "GL_ARB_post_depth_coverage";
const char* const E_GL_ARB_shader_viewport_layer_array  = "GL_ARB_shader_viewport_layer_array";
const char* const E_GL_ARB_fragment_shader_interlock    = "GL_ARB_fragment_shader_interlock";
const char* const E_GL_ARB_shader_clock                 = "GL_ARB_shader_clock";
<<<<<<< HEAD
const char* const E_GL_ARB_uniform_buffer_object        = "GL_ARB_uniform_buffer_object";
=======
const char* const E_GL_ARB_sample_shading               = "GL_ARB_sample_shading";
>>>>>>> 18fb7f24

const char* const E_GL_KHR_shader_subgroup_basic            = "GL_KHR_shader_subgroup_basic";
const char* const E_GL_KHR_shader_subgroup_vote             = "GL_KHR_shader_subgroup_vote";
const char* const E_GL_KHR_shader_subgroup_arithmetic       = "GL_KHR_shader_subgroup_arithmetic";
const char* const E_GL_KHR_shader_subgroup_ballot           = "GL_KHR_shader_subgroup_ballot";
const char* const E_GL_KHR_shader_subgroup_shuffle          = "GL_KHR_shader_subgroup_shuffle";
const char* const E_GL_KHR_shader_subgroup_shuffle_relative = "GL_KHR_shader_subgroup_shuffle_relative";
const char* const E_GL_KHR_shader_subgroup_clustered        = "GL_KHR_shader_subgroup_clustered";
const char* const E_GL_KHR_shader_subgroup_quad             = "GL_KHR_shader_subgroup_quad";
const char* const E_GL_KHR_memory_scope_semantics           = "GL_KHR_memory_scope_semantics";

const char* const E_GL_EXT_shader_atomic_int64              = "GL_EXT_shader_atomic_int64";

const char* const E_GL_EXT_shader_non_constant_global_initializers = "GL_EXT_shader_non_constant_global_initializers";
const char* const E_GL_EXT_shader_image_load_formatted = "GL_EXT_shader_image_load_formatted";

const char* const E_GL_EXT_shader_16bit_storage             = "GL_EXT_shader_16bit_storage";
const char* const E_GL_EXT_shader_8bit_storage              = "GL_EXT_shader_8bit_storage";


// EXT extensions
const char* const E_GL_EXT_device_group                     = "GL_EXT_device_group";
const char* const E_GL_EXT_multiview                        = "GL_EXT_multiview";
const char* const E_GL_EXT_post_depth_coverage              = "GL_EXT_post_depth_coverage";
const char* const E_GL_EXT_control_flow_attributes          = "GL_EXT_control_flow_attributes";
const char* const E_GL_EXT_nonuniform_qualifier             = "GL_EXT_nonuniform_qualifier";
const char* const E_GL_EXT_samplerless_texture_functions    = "GL_EXT_samplerless_texture_functions";
const char* const E_GL_EXT_scalar_block_layout              = "GL_EXT_scalar_block_layout";
const char* const E_GL_EXT_fragment_invocation_density      = "GL_EXT_fragment_invocation_density";
const char* const E_GL_EXT_buffer_reference                 = "GL_EXT_buffer_reference";
const char* const E_GL_EXT_buffer_reference2                = "GL_EXT_buffer_reference2";
const char* const E_GL_EXT_buffer_reference_uvec2           = "GL_EXT_buffer_reference_uvec2";
const char* const E_GL_EXT_demote_to_helper_invocation      = "GL_EXT_demote_to_helper_invocation";
const char* const E_GL_EXT_shader_realtime_clock            = "GL_EXT_shader_realtime_clock";

// Arrays of extensions for the above viewportEXTs duplications

const char* const post_depth_coverageEXTs[] = { E_GL_ARB_post_depth_coverage, E_GL_EXT_post_depth_coverage };
const int Num_post_depth_coverageEXTs = sizeof(post_depth_coverageEXTs) / sizeof(post_depth_coverageEXTs[0]);

// OVR extensions
const char* const E_GL_OVR_multiview                    = "GL_OVR_multiview";
const char* const E_GL_OVR_multiview2                   = "GL_OVR_multiview2";

const char* const OVR_multiview_EXTs[] = { E_GL_OVR_multiview, E_GL_OVR_multiview2 };
const int Num_OVR_multiview_EXTs = sizeof(OVR_multiview_EXTs) / sizeof(OVR_multiview_EXTs[0]);

// #line and #include
const char* const E_GL_GOOGLE_cpp_style_line_directive          = "GL_GOOGLE_cpp_style_line_directive";
const char* const E_GL_GOOGLE_include_directive                 = "GL_GOOGLE_include_directive";

const char* const E_GL_AMD_shader_ballot                        = "GL_AMD_shader_ballot";
const char* const E_GL_AMD_shader_trinary_minmax                = "GL_AMD_shader_trinary_minmax";
const char* const E_GL_AMD_shader_explicit_vertex_parameter     = "GL_AMD_shader_explicit_vertex_parameter";
const char* const E_GL_AMD_gcn_shader                           = "GL_AMD_gcn_shader";
const char* const E_GL_AMD_gpu_shader_half_float                = "GL_AMD_gpu_shader_half_float";
const char* const E_GL_AMD_texture_gather_bias_lod              = "GL_AMD_texture_gather_bias_lod";
const char* const E_GL_AMD_gpu_shader_int16                     = "GL_AMD_gpu_shader_int16";
const char* const E_GL_AMD_shader_image_load_store_lod          = "GL_AMD_shader_image_load_store_lod";
const char* const E_GL_AMD_shader_fragment_mask                 = "GL_AMD_shader_fragment_mask";
const char* const E_GL_AMD_gpu_shader_half_float_fetch          = "GL_AMD_gpu_shader_half_float_fetch";

const char* const E_GL_INTEL_shader_integer_functions2          = "GL_INTEL_shader_integer_functions2";

const char* const E_GL_NV_sample_mask_override_coverage         = "GL_NV_sample_mask_override_coverage";
const char* const E_SPV_NV_geometry_shader_passthrough          = "GL_NV_geometry_shader_passthrough";
const char* const E_GL_NV_viewport_array2                       = "GL_NV_viewport_array2";
const char* const E_GL_NV_stereo_view_rendering                 = "GL_NV_stereo_view_rendering";
const char* const E_GL_NVX_multiview_per_view_attributes        = "GL_NVX_multiview_per_view_attributes";
const char* const E_GL_NV_shader_atomic_int64                   = "GL_NV_shader_atomic_int64";
const char* const E_GL_NV_conservative_raster_underestimation   = "GL_NV_conservative_raster_underestimation";
const char* const E_GL_NV_shader_noperspective_interpolation    = "GL_NV_shader_noperspective_interpolation";
const char* const E_GL_NV_shader_subgroup_partitioned           = "GL_NV_shader_subgroup_partitioned";
const char* const E_GL_NV_shading_rate_image                    = "GL_NV_shading_rate_image";
const char* const E_GL_NV_ray_tracing                           = "GL_NV_ray_tracing";
const char* const E_GL_NV_fragment_shader_barycentric           = "GL_NV_fragment_shader_barycentric";
const char* const E_GL_NV_compute_shader_derivatives            = "GL_NV_compute_shader_derivatives";
const char* const E_GL_NV_shader_texture_footprint              = "GL_NV_shader_texture_footprint";
const char* const E_GL_NV_mesh_shader                           = "GL_NV_mesh_shader";

// Arrays of extensions for the above viewportEXTs duplications

const char* const viewportEXTs[] = { E_GL_ARB_shader_viewport_layer_array, E_GL_NV_viewport_array2 };
const int Num_viewportEXTs = sizeof(viewportEXTs) / sizeof(viewportEXTs[0]);

const char* const E_GL_NV_cooperative_matrix                    = "GL_NV_cooperative_matrix";
const char* const E_GL_NV_shader_sm_builtins                    = "GL_NV_shader_sm_builtins";
const char* const E_GL_NV_integer_cooperative_matrix            = "GL_NV_integer_cooperative_matrix";

// AEP
const char* const E_GL_ANDROID_extension_pack_es31a             = "GL_ANDROID_extension_pack_es31a";
const char* const E_GL_KHR_blend_equation_advanced              = "GL_KHR_blend_equation_advanced";
const char* const E_GL_OES_sample_variables                     = "GL_OES_sample_variables";
const char* const E_GL_OES_shader_image_atomic                  = "GL_OES_shader_image_atomic";
const char* const E_GL_OES_shader_multisample_interpolation     = "GL_OES_shader_multisample_interpolation";
const char* const E_GL_OES_texture_storage_multisample_2d_array = "GL_OES_texture_storage_multisample_2d_array";
const char* const E_GL_EXT_geometry_shader                      = "GL_EXT_geometry_shader";
const char* const E_GL_EXT_geometry_point_size                  = "GL_EXT_geometry_point_size";
const char* const E_GL_EXT_gpu_shader5                          = "GL_EXT_gpu_shader5";
const char* const E_GL_EXT_primitive_bounding_box               = "GL_EXT_primitive_bounding_box";
const char* const E_GL_EXT_shader_io_blocks                     = "GL_EXT_shader_io_blocks";
const char* const E_GL_EXT_tessellation_shader                  = "GL_EXT_tessellation_shader";
const char* const E_GL_EXT_tessellation_point_size              = "GL_EXT_tessellation_point_size";
const char* const E_GL_EXT_texture_buffer                       = "GL_EXT_texture_buffer";
const char* const E_GL_EXT_texture_cube_map_array               = "GL_EXT_texture_cube_map_array";

// OES matching AEP
const char* const E_GL_OES_geometry_shader                      = "GL_OES_geometry_shader";
const char* const E_GL_OES_geometry_point_size                  = "GL_OES_geometry_point_size";
const char* const E_GL_OES_gpu_shader5                          = "GL_OES_gpu_shader5";
const char* const E_GL_OES_primitive_bounding_box               = "GL_OES_primitive_bounding_box";
const char* const E_GL_OES_shader_io_blocks                     = "GL_OES_shader_io_blocks";
const char* const E_GL_OES_tessellation_shader                  = "GL_OES_tessellation_shader";
const char* const E_GL_OES_tessellation_point_size              = "GL_OES_tessellation_point_size";
const char* const E_GL_OES_texture_buffer                       = "GL_OES_texture_buffer";
const char* const E_GL_OES_texture_cube_map_array               = "GL_OES_texture_cube_map_array";

// EXT
const char* const E_GL_EXT_shader_explicit_arithmetic_types          = "GL_EXT_shader_explicit_arithmetic_types";
const char* const E_GL_EXT_shader_explicit_arithmetic_types_int8     = "GL_EXT_shader_explicit_arithmetic_types_int8";
const char* const E_GL_EXT_shader_explicit_arithmetic_types_int16    = "GL_EXT_shader_explicit_arithmetic_types_int16";
const char* const E_GL_EXT_shader_explicit_arithmetic_types_int32    = "GL_EXT_shader_explicit_arithmetic_types_int32";
const char* const E_GL_EXT_shader_explicit_arithmetic_types_int64    = "GL_EXT_shader_explicit_arithmetic_types_int64";
const char* const E_GL_EXT_shader_explicit_arithmetic_types_float16  = "GL_EXT_shader_explicit_arithmetic_types_float16";
const char* const E_GL_EXT_shader_explicit_arithmetic_types_float32  = "GL_EXT_shader_explicit_arithmetic_types_float32";
const char* const E_GL_EXT_shader_explicit_arithmetic_types_float64  = "GL_EXT_shader_explicit_arithmetic_types_float64";

const char* const E_GL_EXT_shader_subgroup_extended_types_int8    = "GL_EXT_shader_subgroup_extended_types_int8";
const char* const E_GL_EXT_shader_subgroup_extended_types_int16   = "GL_EXT_shader_subgroup_extended_types_int16";
const char* const E_GL_EXT_shader_subgroup_extended_types_int64   = "GL_EXT_shader_subgroup_extended_types_int64";
const char* const E_GL_EXT_shader_subgroup_extended_types_float16 = "GL_EXT_shader_subgroup_extended_types_float16";

// Arrays of extensions for the above AEP duplications

const char* const AEP_geometry_shader[] = { E_GL_EXT_geometry_shader, E_GL_OES_geometry_shader };
const int Num_AEP_geometry_shader = sizeof(AEP_geometry_shader)/sizeof(AEP_geometry_shader[0]);

const char* const AEP_geometry_point_size[] = { E_GL_EXT_geometry_point_size, E_GL_OES_geometry_point_size };
const int Num_AEP_geometry_point_size = sizeof(AEP_geometry_point_size)/sizeof(AEP_geometry_point_size[0]);

const char* const AEP_gpu_shader5[] = { E_GL_EXT_gpu_shader5, E_GL_OES_gpu_shader5 };
const int Num_AEP_gpu_shader5 = sizeof(AEP_gpu_shader5)/sizeof(AEP_gpu_shader5[0]);

const char* const AEP_primitive_bounding_box[] = { E_GL_EXT_primitive_bounding_box, E_GL_OES_primitive_bounding_box };
const int Num_AEP_primitive_bounding_box = sizeof(AEP_primitive_bounding_box)/sizeof(AEP_primitive_bounding_box[0]);

const char* const AEP_shader_io_blocks[] = { E_GL_EXT_shader_io_blocks, E_GL_OES_shader_io_blocks };
const int Num_AEP_shader_io_blocks = sizeof(AEP_shader_io_blocks)/sizeof(AEP_shader_io_blocks[0]);

const char* const AEP_tessellation_shader[] = { E_GL_EXT_tessellation_shader, E_GL_OES_tessellation_shader };
const int Num_AEP_tessellation_shader = sizeof(AEP_tessellation_shader)/sizeof(AEP_tessellation_shader[0]);

const char* const AEP_tessellation_point_size[] = { E_GL_EXT_tessellation_point_size, E_GL_OES_tessellation_point_size };
const int Num_AEP_tessellation_point_size = sizeof(AEP_tessellation_point_size)/sizeof(AEP_tessellation_point_size[0]);

const char* const AEP_texture_buffer[] = { E_GL_EXT_texture_buffer, E_GL_OES_texture_buffer };
const int Num_AEP_texture_buffer = sizeof(AEP_texture_buffer)/sizeof(AEP_texture_buffer[0]);

const char* const AEP_texture_cube_map_array[] = { E_GL_EXT_texture_cube_map_array, E_GL_OES_texture_cube_map_array };
const int Num_AEP_texture_cube_map_array = sizeof(AEP_texture_cube_map_array)/sizeof(AEP_texture_cube_map_array[0]);

} // end namespace glslang

#endif // _VERSIONS_INCLUDED_<|MERGE_RESOLUTION|>--- conflicted
+++ resolved
@@ -145,11 +145,8 @@
 const char* const E_GL_ARB_shader_viewport_layer_array  = "GL_ARB_shader_viewport_layer_array";
 const char* const E_GL_ARB_fragment_shader_interlock    = "GL_ARB_fragment_shader_interlock";
 const char* const E_GL_ARB_shader_clock                 = "GL_ARB_shader_clock";
-<<<<<<< HEAD
 const char* const E_GL_ARB_uniform_buffer_object        = "GL_ARB_uniform_buffer_object";
-=======
 const char* const E_GL_ARB_sample_shading               = "GL_ARB_sample_shading";
->>>>>>> 18fb7f24
 
 const char* const E_GL_KHR_shader_subgroup_basic            = "GL_KHR_shader_subgroup_basic";
 const char* const E_GL_KHR_shader_subgroup_vote             = "GL_KHR_shader_subgroup_vote";
